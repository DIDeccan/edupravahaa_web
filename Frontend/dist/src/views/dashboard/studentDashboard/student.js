// import React, { useEffect } from "react";
// import { Clock, BookOpen, CheckCircle } from "react-feather";
// import { useDispatch, useSelector } from "react-redux";
// import { fetchDashboardData } from "../../../redux/studentDashboardSlice";
// import {
//   BarChart,
//   Bar,
//   XAxis,
//   YAxis,
//   Tooltip,
//   ResponsiveContainer,
//   LineChart,
//   Line,
// } from "recharts";

// // Reusable Stat Item
// const StatItem = ({ icon, color, label, value, unit = "" }) => (
//   <div className="d-flex align-items-center gap-2 bg-white rounded-2xl shadow-md p-3">
//     <div className={`text-${color}`}>{icon}</div>
//     <div>
//       <p className="mb-0 fw-bold">{label}</p>
//       <h6 className={`mb-0 text-${color}`}>
//         {value}
//         {unit}
//       </h6>
//     </div>
//   </div>
// );

// const StudentDashboard = () => {
//     const {user} = useSelector((state) => state.auth);
//     const studentId = user?.id; 
//   const dispatch = useDispatch();
//   const {
//     studentName,
//     learningStats,
//     skills,
//     weeklyLearningTrends,
//     certificates,
//     loading,
//     error,
//   } = useSelector((state) => state.dashboard);

//   useEffect(() => {
//     dispatch(fetchDashboardData(studentId));
//   }, [dispatch, studentId]);

//   if (loading) return <p>Loading...</p>;
//   if (error) return <p className="text-danger">Error: {error}</p>;

<<<<<<< HEAD
  return (
    <div className="p-4 dashboard-container">
      {/* Welcome */}
      <div className="welcome-section mb-4">
        <h2 className="display-6 fw-bold mb-0">Welcome, Student 👋🏻</h2>
        <p className="text-muted">Keep up the great work on your learning journey!</p>
      </div>
=======
//   return (
//     <div className="p-4 dashboard-container">
//       {/* Welcome */}
//       <div className="welcome-section mb-4">
//         <h2 className="display-6 fw-bold mb-0">Welcome, {studentName} 👋🏻</h2>
//         <p className="text-muted">Keep up the great work on your learning journey!</p>
//       </div>
>>>>>>> a02abc19

//       {/* Stats Row */}
//       <div className="stats-grid d-flex flex-wrap gap-4 mb-4">
//         <StatItem
//           icon={<Clock size={22} />}
//           color="primary"
//           label="Total Learning Hours"
//           value={learningStats.total_learning_hours}
//           unit="h"
//         />
//         <StatItem
//           icon={<BookOpen size={22} />}
//           color="success"
//           label="Assignments Completed"
//           value={learningStats.assignments_completed}
//           unit={` / ${learningStats.assignments_total}`}
//         />
//       </div>

//       {/* Skills Progress */}
//       <div className="rounded-2xl shadow-md bg-white p-4 mb-4">
//         <h5 className="fw-bold mb-3">Skills Progress</h5>
//         <ResponsiveContainer width="100%" height={250}>
//           <BarChart data={skills}>
//             <XAxis dataKey="name" />
//             <YAxis />
//             <Tooltip />
//             <Bar dataKey="progress" fill="#4f46e5" />
//           </BarChart>
//         </ResponsiveContainer>
//       </div>

//       {/* Weekly Trends */}
//       <div className="rounded-2xl shadow-md bg-white p-4 mb-4">
//         <h5 className="fw-bold mb-3">Weekly Learning Trends</h5>
//         <ResponsiveContainer width="100%" height={250}>
//           <LineChart data={weeklyLearningTrends}>
//             <XAxis dataKey="day" />
//             <YAxis />
//             <Tooltip />
//             <Line type="monotone" dataKey="hours" stroke="#10b981" strokeWidth={2} />
//           </LineChart>
//         </ResponsiveContainer>
//       </div>

//       {/* Certificates */}
//       {certificates?.length > 0 && (
//         <div className="rounded-2xl shadow-md bg-white p-4">
//           <h5 className="fw-bold mb-3">Certificates</h5>
//           {certificates.map((cert, index) => (
//             <div
//               key={index}
//               className="d-flex align-items-center justify-content-between border-bottom py-2"
//             >
//               <div>
//                 <p className="mb-0 fw-bold">{cert.studentName}</p>
//                 <p className="mb-0 text-muted">{cert.courseName}</p>
//               </div>
//               <span className="text-warning">
//                 <CheckCircle /> {cert.badge}
//               </span>
//             </div>
//           ))}
//         </div>
//       )}
//     </div>
//   );
// };

// export default StudentDashboard;<|MERGE_RESOLUTION|>--- conflicted
+++ resolved
@@ -1,137 +1,127 @@
-// import React, { useEffect } from "react";
-// import { Clock, BookOpen, CheckCircle } from "react-feather";
-// import { useDispatch, useSelector } from "react-redux";
-// import { fetchDashboardData } from "../../../redux/studentDashboardSlice";
-// import {
-//   BarChart,
-//   Bar,
-//   XAxis,
-//   YAxis,
-//   Tooltip,
-//   ResponsiveContainer,
-//   LineChart,
-//   Line,
-// } from "recharts";
+import React, { useEffect } from "react";
+import { Clock, BookOpen, CheckCircle } from "react-feather";
+import { useDispatch, useSelector } from "react-redux";
+import { fetchDashboardData } from "../../../redux/studentDashboardSlice";
+import {
+  BarChart,
+  Bar,
+  XAxis,
+  YAxis,
+  Tooltip,
+  ResponsiveContainer,
+  LineChart,
+  Line,
+} from "recharts";
 
-// // Reusable Stat Item
-// const StatItem = ({ icon, color, label, value, unit = "" }) => (
-//   <div className="d-flex align-items-center gap-2 bg-white rounded-2xl shadow-md p-3">
-//     <div className={`text-${color}`}>{icon}</div>
-//     <div>
-//       <p className="mb-0 fw-bold">{label}</p>
-//       <h6 className={`mb-0 text-${color}`}>
-//         {value}
-//         {unit}
-//       </h6>
-//     </div>
-//   </div>
-// );
+// Reusable Stat Item
+const StatItem = ({ icon, color, label, value, unit = "" }) => (
+  <div className="d-flex align-items-center gap-2 bg-white rounded-2xl shadow-md p-3">
+    <div className={`text-${color}`}>{icon}</div>
+    <div>
+      <p className="mb-0 fw-bold">{label}</p>
+      <h6 className={`mb-0 text-${color}`}>
+        {value}
+        {unit}
+      </h6>
+    </div>
+  </div>
+);
 
-// const StudentDashboard = () => {
-//     const {user} = useSelector((state) => state.auth);
-//     const studentId = user?.id; 
-//   const dispatch = useDispatch();
-//   const {
-//     studentName,
-//     learningStats,
-//     skills,
-//     weeklyLearningTrends,
-//     certificates,
-//     loading,
-//     error,
-//   } = useSelector((state) => state.dashboard);
+const StudentDashboard = () => {
+    const {user} = useSelector((state) => state.auth);
+    const studentId = user?.id; 
+  const dispatch = useDispatch();
+  const {
+    studentName,
+    learningStats,
+    skills,
+    weeklyLearningTrends,
+    certificates,
+    loading,
+    error,
+  } = useSelector((state) => state.dashboard);
 
-//   useEffect(() => {
-//     dispatch(fetchDashboardData(studentId));
-//   }, [dispatch, studentId]);
+  useEffect(() => {
+    dispatch(fetchDashboardData(studentId));
+  }, [dispatch, studentId]);
 
-//   if (loading) return <p>Loading...</p>;
-//   if (error) return <p className="text-danger">Error: {error}</p>;
+  if (loading) return <p>Loading...</p>;
+  if (error) return <p className="text-danger">Error: {error}</p>;
 
-<<<<<<< HEAD
   return (
     <div className="p-4 dashboard-container">
       {/* Welcome */}
       <div className="welcome-section mb-4">
-        <h2 className="display-6 fw-bold mb-0">Welcome, Student 👋🏻</h2>
+        <h2 className="display-6 fw-bold mb-0">Welcome, student 👋🏻</h2>
         <p className="text-muted">Keep up the great work on your learning journey!</p>
       </div>
-=======
-//   return (
-//     <div className="p-4 dashboard-container">
-//       {/* Welcome */}
-//       <div className="welcome-section mb-4">
-//         <h2 className="display-6 fw-bold mb-0">Welcome, {studentName} 👋🏻</h2>
-//         <p className="text-muted">Keep up the great work on your learning journey!</p>
-//       </div>
->>>>>>> a02abc19
 
-//       {/* Stats Row */}
-//       <div className="stats-grid d-flex flex-wrap gap-4 mb-4">
-//         <StatItem
-//           icon={<Clock size={22} />}
-//           color="primary"
-//           label="Total Learning Hours"
-//           value={learningStats.total_learning_hours}
-//           unit="h"
-//         />
-//         <StatItem
-//           icon={<BookOpen size={22} />}
-//           color="success"
-//           label="Assignments Completed"
-//           value={learningStats.assignments_completed}
-//           unit={` / ${learningStats.assignments_total}`}
-//         />
-//       </div>
+      {/* Stats Row */}
+      <div className="stats-grid d-flex flex-wrap gap-4 mb-4">
+        <StatItem
+          icon={<Clock size={22} />}
+          color="primary"
+          label="Total Learning Hours"
+          value={learningStats.total_learning_hours}
+          unit="h"
+        />
+        <StatItem
+          icon={<BookOpen size={22} />}
+          color="success"
+          label="Assignments Completed"
+          value={learningStats.assignments_completed}
+          unit={` / ${learningStats.assignments_total}`}
+        />
+      </div>
 
-//       {/* Skills Progress */}
-//       <div className="rounded-2xl shadow-md bg-white p-4 mb-4">
-//         <h5 className="fw-bold mb-3">Skills Progress</h5>
-//         <ResponsiveContainer width="100%" height={250}>
-//           <BarChart data={skills}>
-//             <XAxis dataKey="name" />
-//             <YAxis />
-//             <Tooltip />
-//             <Bar dataKey="progress" fill="#4f46e5" />
-//           </BarChart>
-//         </ResponsiveContainer>
-//       </div>
+      {/* Skills Progress */}
+      <div className="rounded-2xl shadow-md bg-white p-4 mb-4">
+        <h5 className="fw-bold mb-3">Skills Progress</h5>
+        <ResponsiveContainer width="100%" height={250}>
+          <BarChart data={skills}>
+            <XAxis dataKey="name" />
+            <YAxis />
+            <Tooltip />
+            <Bar dataKey="progress" fill="#4f46e5" />
+          </BarChart>
+        </ResponsiveContainer>
+      </div>
 
-//       {/* Weekly Trends */}
-//       <div className="rounded-2xl shadow-md bg-white p-4 mb-4">
-//         <h5 className="fw-bold mb-3">Weekly Learning Trends</h5>
-//         <ResponsiveContainer width="100%" height={250}>
-//           <LineChart data={weeklyLearningTrends}>
-//             <XAxis dataKey="day" />
-//             <YAxis />
-//             <Tooltip />
-//             <Line type="monotone" dataKey="hours" stroke="#10b981" strokeWidth={2} />
-//           </LineChart>
-//         </ResponsiveContainer>
-//       </div>
+      {/* Weekly Trends */}
+      <div className="rounded-2xl shadow-md bg-white p-4 mb-4">
+        <h5 className="fw-bold mb-3">Weekly Learning Trends</h5>
+        <ResponsiveContainer width="100%" height={250}>
+          <LineChart data={weeklyLearningTrends}>
+            <XAxis dataKey="day" />
+            <YAxis />
+            <Tooltip />
+            <Line type="monotone" dataKey="hours" stroke="#10b981" strokeWidth={2} />
+          </LineChart>
+        </ResponsiveContainer>
+      </div>
 
-//       {/* Certificates */}
-//       {certificates?.length > 0 && (
-//         <div className="rounded-2xl shadow-md bg-white p-4">
-//           <h5 className="fw-bold mb-3">Certificates</h5>
-//           {certificates.map((cert, index) => (
-//             <div
-//               key={index}
-//               className="d-flex align-items-center justify-content-between border-bottom py-2"
-//             >
-//               <div>
-//                 <p className="mb-0 fw-bold">{cert.studentName}</p>
-//                 <p className="mb-0 text-muted">{cert.courseName}</p>
-//               </div>
-//               <span className="text-warning">
-//                 <CheckCircle /> {cert.badge}
-//               </span>
-//             </div>
-//           ))}
-//         </div>
-//       )}
-//     </div>
-//   );
-// };
+      {/* Certificates */}
+      {certificates?.length > 0 && (
+        <div className="rounded-2xl shadow-md bg-white p-4">
+          <h5 className="fw-bold mb-3">Certificates</h5>
+          {certificates.map((cert, index) => (
+            <div
+              key={index}
+              className="d-flex align-items-center justify-content-between border-bottom py-2"
+            >
+              <div>
+                <p className="mb-0 fw-bold">{cert.studentName}</p>
+                <p className="mb-0 text-muted">{cert.courseName}</p>
+              </div>
+              <span className="text-warning">
+                <CheckCircle /> {cert.badge}
+              </span>
+            </div>
+          ))}
+        </div>
+      )}
+    </div>
+  );
+};
 
-// export default StudentDashboard;+export default StudentDashboard;