// ** React Imports
import { lazy, useEffect } from 'react'
import { Navigate } from 'react-router-dom'
import Courses from '../../views/apps/courses'
import MyCourses from '../../views/apps/mycourses'
<<<<<<< HEAD
import LiveClass from '../../views/apps/liveClass'
import StudentDashboard from '../../views/dashboard/studentDashboard'
=======
import Landing from '../../views/apps/liveClass'
import LiveClass from '../../views/apps/liveClass/liveClass'
import RecordedClasses from '../../views/apps/recordedvideos/recordedClasses'

// Open live class landing in a new tab/window, then navigate away
const LiveClassLauncher = () => {
  useEffect(() => {
    try {
      const url = `${window.location.origin}/live-class/landing`
      window.open(url, '_blank', 'noopener,noreferrer')
    } catch (e) {
      // ignore
    }
  }, [])
  return <Navigate to="/calendar" replace />
}
>>>>>>> feb29884


const Calendar = lazy(() => import('../../views/apps/calendar'))
// const DashboardAnalytics = lazy(() => import('../../views/dashboard/analytics'))
const DashboardEcommerce = lazy(() => import('../../views/dashboard/ecommerce'))


const AppRoutes = [
  {
    element: <Calendar />,
    path: '/calendar'
  },
  {
    element: <DashboardEcommerce />,
    path: '/dashboard'
  },
  {
    element: <StudentDashboard />,
    path: '/student-dashboard'
  },


  {
    element: <Courses/>,
    path: '/courses'
  },
  {
    element: <MyCourses />,
    path: '/mycourses'
  },
    {
    element: <RecordedClasses />,
    path: '/recordedvideos',
    
  },
  {
    element: <LiveClassLauncher />,
    path: '/live-class',
    meta: { layout: 'blank', publicRoute: true }
  }
  ,
  { element: <Landing />, path: '/live-class/landing', meta: { layout: 'blank', publicRoute: true } },
  { element: <Landing />, path: '/live-class/landing/:roomId', meta: { layout: 'blank', publicRoute: true } },
  {
    element: <LiveClass />,
    path: '/live-class/session/:roomId',
    meta: { layout: 'blank', publicRoute: true }
  }
  ,
  {
    element: <LiveClass />,
    path: '/live-class/session',
    meta: { layout: 'blank', publicRoute: true }
  },
]

export default AppRoutes<|MERGE_RESOLUTION|>--- conflicted
+++ resolved
@@ -3,27 +3,7 @@
 import { Navigate } from 'react-router-dom'
 import Courses from '../../views/apps/courses'
 import MyCourses from '../../views/apps/mycourses'
-<<<<<<< HEAD
 import LiveClass from '../../views/apps/liveClass'
-import StudentDashboard from '../../views/dashboard/studentDashboard'
-=======
-import Landing from '../../views/apps/liveClass'
-import LiveClass from '../../views/apps/liveClass/liveClass'
-import RecordedClasses from '../../views/apps/recordedvideos/recordedClasses'
-
-// Open live class landing in a new tab/window, then navigate away
-const LiveClassLauncher = () => {
-  useEffect(() => {
-    try {
-      const url = `${window.location.origin}/live-class/landing`
-      window.open(url, '_blank', 'noopener,noreferrer')
-    } catch (e) {
-      // ignore
-    }
-  }, [])
-  return <Navigate to="/calendar" replace />
-}
->>>>>>> feb29884
 
 
 const Calendar = lazy(() => import('../../views/apps/calendar'))
