--- conflicted
+++ resolved
@@ -5,12 +5,10 @@
 
 import calendar from '@src/views/apps/calendar/store'
 import courses from './coursesSlice'
-<<<<<<< HEAD
 // import meeting from './meetingSlice'
-=======
 import meeting from './meetingSlice'
 import dashboard from './studentDashboardSlice'
->>>>>>> ba0c013c
+
 
 const rootReducer = {
   auth,
